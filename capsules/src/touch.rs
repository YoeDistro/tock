//! Provides userspace with access to the touch panel.
//!
//! Usage
//! -----
//!
//! You need a touch that provides the `hil::touch::Touch` trait.
//! An optional gesture client and a screen can be connected to it.
//!
//! ```rust
//! let touch =
//!     components::touch::TouchComponent::new(board_kernel, ts, Some(ts), Some(screen)).finalize(());
//! ```

use core::cell::Cell;
use core::mem;
use kernel::hil;
use kernel::hil::screen::ScreenRotation;
use kernel::hil::touch::{GestureEvent, TouchEvent, TouchStatus};
use kernel::{
<<<<<<< HEAD
    AppId, CommandReturn, Driver, ErrorCode, Grant, GrantDefault, ProcessUpcallFactory, ReadWrite,
    ReadWriteAppSlice, Upcall,
=======
    CommandReturn, Driver, ErrorCode, Grant, ProcessId, ReadWrite, ReadWriteAppSlice, Upcall,
>>>>>>> d44dc913
};

/// Syscall driver number.
use crate::driver;
pub const DRIVER_NUM: usize = driver::NUM::Touch as usize;

fn touch_status_to_number(status: &TouchStatus) -> usize {
    match status {
        TouchStatus::Released => 0,
        TouchStatus::Pressed => 1,
        TouchStatus::Moved => 2,
        TouchStatus::Unstarted => 3,
    }
}

pub struct App {
    touch_callback: Upcall,
    gesture_callback: Upcall,
    multi_touch_callback: Upcall,
    events_buffer: ReadWriteAppSlice,
    ack: bool,
    dropped_events: usize,
    x: u16,
    y: u16,
    status: usize,
    touch_enable: bool,
    multi_touch_enable: bool,
}

impl GrantDefault for App {
    fn grant_default(_process_id: AppId, cb_factory: &mut ProcessUpcallFactory) -> App {
        App {
            touch_callback: cb_factory.build_upcall(0).unwrap(),
            gesture_callback: cb_factory.build_upcall(1).unwrap(),
            multi_touch_callback: cb_factory.build_upcall(2).unwrap(),
            events_buffer: ReadWriteAppSlice::default(),
            ack: true,
            dropped_events: 0,
            x: 0,
            y: 0,
            status: touch_status_to_number(&TouchStatus::Unstarted),
            touch_enable: false,
            multi_touch_enable: false,
        }
    }
}

pub struct Touch<'a> {
    touch: Option<&'a dyn hil::touch::Touch<'a>>,
    multi_touch: Option<&'a dyn hil::touch::MultiTouch<'a>>,
    /// Screen under the touch panel
    /// Most of the touch panels have a screen that can be rotated
    /// 90 deg (clockwise), 180 deg (upside-down), 270 deg(clockwise).
    /// The touch gets the rotation from the screen and
    /// updates the touch (x, y) position
    screen: Option<&'a dyn hil::screen::Screen>,
    apps: Grant<App>,
    screen_rotation_offset: Cell<ScreenRotation>,
}

impl<'a> Touch<'a> {
    pub fn new(
        touch: Option<&'a dyn hil::touch::Touch<'a>>,
        multi_touch: Option<&'a dyn hil::touch::MultiTouch<'a>>,
        screen: Option<&'a dyn hil::screen::Screen>,
        grant: Grant<App>,
    ) -> Touch<'a> {
        Touch {
            touch: touch,
            multi_touch: multi_touch,
            screen: screen,
            screen_rotation_offset: Cell::new(ScreenRotation::Normal),
            apps: grant,
        }
    }

    pub fn set_screen_rotation_offset(&self, screen_rotation_offset: ScreenRotation) {
        self.screen_rotation_offset.set(screen_rotation_offset);
    }

    fn touch_enable(&self) -> Result<(), ErrorCode> {
        let mut enabled = false;
        for app in self.apps.iter() {
            if app.enter(|app| if app.touch_enable { true } else { false }) {
                enabled = true;
                break;
            }
        }
        self.touch.map_or(Err(ErrorCode::NODEVICE), |touch| {
            if enabled {
                touch.enable()
            } else {
                touch.disable()
            }
        })
    }

    fn multi_touch_enable(&self) -> Result<(), ErrorCode> {
        let mut enabled = false;
        for app in self.apps.iter() {
            if app.enter(|app| if app.multi_touch_enable { true } else { false }) {
                enabled = true;
                break;
            }
        }
        self.multi_touch
            .map_or(Err(ErrorCode::NODEVICE), |multi_touch| {
                if enabled {
                    multi_touch.enable()
                } else {
                    multi_touch.disable()
                }
            })
    }

    /// Updates the (x, y) pf the touch event based on the
    /// screen rotation (if there si a screen)
    fn update_rotation(&self, touch_event: &mut TouchEvent) {
        if let Some(screen) = self.screen {
            let rotation = screen.get_rotation() + self.screen_rotation_offset.get();
            let (mut width, mut height) = screen.get_resolution();

            let (x, y) = match rotation {
                ScreenRotation::Rotated90 => {
                    mem::swap(&mut width, &mut height);
                    (touch_event.y, height as u16 - touch_event.x)
                }
                ScreenRotation::Rotated180 => {
                    (width as u16 - touch_event.x, height as u16 - touch_event.y)
                }
                ScreenRotation::Rotated270 => {
                    mem::swap(&mut width, &mut height);
                    (width as u16 - touch_event.y as u16, touch_event.x)
                }
                _ => (touch_event.x, touch_event.y),
            };

            touch_event.x = x;
            touch_event.y = y;
        }
    }
}

impl<'a> hil::touch::TouchClient for Touch<'a> {
    fn touch_event(&self, mut event: TouchEvent) {
        // update rotation if there is a screen attached
        self.update_rotation(&mut event);
        // debug!(
        //     "touch {:?} x {} y {} size {:?} pressure {:?}",
        //     event.status, event.x, event.y, event.size, event.pressure
        // );
        for app in self.apps.iter() {
            app.enter(|app| {
                let event_status = touch_status_to_number(&event.status);
                if app.x != event.x || app.y != event.y || app.status != event_status {
                    app.x = event.x;
                    app.y = event.y;
                    app.status = event_status;

                    let pressure_size = match event.pressure {
                        Some(pressure) => (pressure as usize) << 16,
                        None => 0,
                    } | match event.size {
                        Some(size) => size as usize,
                        None => 0,
                    };
                    app.touch_callback.schedule(
                        event_status,
                        (event.x as usize) << 16 | event.y as usize,
                        pressure_size,
                    );
                }
            });
        }
    }
}

impl<'a> hil::touch::MultiTouchClient for Touch<'a> {
    fn touch_events(&self, touch_events: &[TouchEvent], num_events: usize) {
        let len = if touch_events.len() < num_events {
            touch_events.len()
        } else {
            num_events
        };
        // debug!("{} touch(es)", len);
        for app in self.apps.iter() {
            app.enter(|app| {
                if app.ack {
                    app.dropped_events = 0;

                    let num = app.events_buffer.mut_map_or(0, |buffer| {
                        let num = if buffer.len() / 8 < len {
                            buffer.len() / 8
                        } else {
                            len
                        };

                        for event_index in 0..num {
                            let mut event = touch_events[event_index].clone();
                            self.update_rotation(&mut event);
                            let event_status = touch_status_to_number(&event.status);
                            // debug!(
                            //     " multitouch {:?} x {} y {} size {:?} pressure {:?}",
                            //     event.status, event.x, event.y, event.size, event.pressure
                            // );
                            // one touch entry is 8 bytes long
                            let offset = event_index * 8;
                            if buffer.len() > event_index + 8 {
                                buffer[offset] = event.id as u8;
                                buffer[offset + 1] = event_status as u8;
                                buffer[offset + 2] = ((event.x & 0xFFFF) >> 8) as u8;
                                buffer[offset + 3] = (event.x & 0xFF) as u8;
                                buffer[offset + 4] = ((event.y & 0xFFFF) >> 8) as u8;
                                buffer[offset + 5] = (event.y & 0xFF) as u8;
                                buffer[offset + 6] = if let Some(size) = event.size {
                                    size as u8
                                } else {
                                    0
                                };
                                buffer.as_mut()[offset + 7] = if let Some(pressure) = event.pressure
                                {
                                    pressure as u8
                                } else {
                                    0
                                };
                            } else {
                                break;
                            }
                        }
                        num
                    });
                    let dropped_events = app.dropped_events;
                    if num > 0 {
                        app.ack = false;
                        app.multi_touch_callback.schedule(
                            num,
                            dropped_events,
                            if num < len { len - num } else { 0 },
                        );
                    }
                // app.ack == false;
                } else {
                    app.dropped_events = app.dropped_events + 1;
                }
            });
        }
    }
}

impl<'a> hil::touch::GestureClient for Touch<'a> {
    fn gesture_event(&self, event: GestureEvent) {
        // debug!("gesture {:?}", event);
        for app in self.apps.iter() {
            app.enter(|app| {
                let gesture_id = match event {
                    GestureEvent::SwipeUp => 1,
                    GestureEvent::SwipeDown => 2,
                    GestureEvent::SwipeLeft => 3,
                    GestureEvent::SwipeRight => 4,
                    GestureEvent::ZoomIn => 5,
                    GestureEvent::ZoomOut => 6,
                };
                app.gesture_callback.schedule(gesture_id, 0, 0);
            });
        }
    }
}

impl<'a> Driver for Touch<'a> {
    fn allow_readwrite(
        &self,
        appid: ProcessId,
        allow_num: usize,
        mut slice: ReadWriteAppSlice,
    ) -> Result<ReadWriteAppSlice, (ReadWriteAppSlice, ErrorCode)> {
        match allow_num {
            // allow a buffer for the multi touch
            // buffer data format
            //  0         1           2                  4                  6           7             8         ...
            // +---------+-----------+------------------+------------------+-----------+---------------+--------- ...
            // | id (u8) | type (u8) | x (u16)          | y (u16)          | size (u8) | pressure (u8) |          ...
            // +---------+-----------+------------------+------------------+-----------+---------------+--------- ...
            // | Touch 0                                                                               | Touch 1  ...
            2 => {
                if self.multi_touch.is_some() {
                    let res = self
                        .apps
                        .enter(appid, |app| {
                            mem::swap(&mut app.events_buffer, &mut slice);
                        })
                        .map_err(ErrorCode::from);
                    match res {
                        Err(e) => Err((slice, e)),
                        Ok(_) => Ok(slice),
                    }
                } else {
                    Err((slice, ErrorCode::NOSUPPORT))
                }
            }
            _ => Err((slice, ErrorCode::NOSUPPORT)),
        }
    }

    fn subscribe(
        &self,
        subscribe_num: usize,
        mut callback: Upcall,
        app_id: ProcessId,
    ) -> Result<Upcall, (Upcall, ErrorCode)> {
        let res = match subscribe_num {
            // subscribe to touch
            0 => {
                let r = self
                    .apps
                    .enter(app_id, |app| {
                        mem::swap(&mut app.touch_callback, &mut callback);
                    })
                    .map_err(ErrorCode::from);
                let _ = self.touch_enable();
                r
            }

            // subscribe to gestures
            1 => {
                let r = self
                    .apps
                    .enter(app_id, |app| {
                        mem::swap(&mut app.gesture_callback, &mut callback);
                    })
                    .map_err(ErrorCode::from);
                let _ = self.touch_enable();
                r
            }

            // subscribe to multi touch
            2 => {
                if self.multi_touch.is_some() {
                    let r = self
                        .apps
                        .enter(app_id, |app| {
                            mem::swap(&mut app.multi_touch_callback, &mut callback);
                        })
                        .map_err(ErrorCode::from);
                    let _ = self.multi_touch_enable();
                    r
                } else {
                    Err(ErrorCode::NOSUPPORT)
                }
            }
            _ => Err(ErrorCode::NOSUPPORT),
        };

        if let Err(e) = res {
            Err((callback, e))
        } else {
            Ok(callback)
        }
    }

    fn command(
        &self,
        command_num: usize,
        _data1: usize,
        _data2: usize,
        appid: ProcessId,
    ) -> CommandReturn {
        match command_num {
            0 =>
            // This driver exists.
            {
                CommandReturn::success()
            }

            // touch enable
            1 => {
                self.apps
                    .enter(appid, |app| {
                        app.touch_enable = true;
                    })
                    .unwrap_or(());
                let _ = self.touch_enable();
                CommandReturn::success()
            }

            // touch disable
            2 => {
                self.apps
                    .enter(appid, |app| {
                        app.touch_enable = false;
                    })
                    .unwrap_or(());
                let _ = self.touch_enable();
                CommandReturn::success()
            }

            // multi touch ack
            10 => {
                self.apps
                    .enter(appid, |app| {
                        app.ack = true;
                    })
                    .unwrap_or(());
                CommandReturn::success()
            }

            // multi touch enable
            11 => {
                self.apps
                    .enter(appid, |app| {
                        app.multi_touch_enable = true;
                    })
                    .unwrap_or(());
                let _ = self.multi_touch_enable();
                CommandReturn::success()
            }

            // multi touch disable
            12 => {
                self.apps
                    .enter(appid, |app| {
                        app.multi_touch_enable = false;
                    })
                    .unwrap_or(());
                let _ = self.multi_touch_enable();
                CommandReturn::success()
            }

            // number of touches
            100 => {
                let num_touches = if let Some(multi_touch) = self.multi_touch {
                    multi_touch.get_num_touches()
                } else {
                    if self.touch.is_some() {
                        1
                    } else {
                        0
                    }
                };
                CommandReturn::success_u32(num_touches as u32)
            }

            _ => CommandReturn::failure(ErrorCode::NOSUPPORT),
        }
    }
}<|MERGE_RESOLUTION|>--- conflicted
+++ resolved
@@ -17,12 +17,8 @@
 use kernel::hil::screen::ScreenRotation;
 use kernel::hil::touch::{GestureEvent, TouchEvent, TouchStatus};
 use kernel::{
-<<<<<<< HEAD
-    AppId, CommandReturn, Driver, ErrorCode, Grant, GrantDefault, ProcessUpcallFactory, ReadWrite,
-    ReadWriteAppSlice, Upcall,
-=======
-    CommandReturn, Driver, ErrorCode, Grant, ProcessId, ReadWrite, ReadWriteAppSlice, Upcall,
->>>>>>> d44dc913
+    CommandReturn, Driver, ErrorCode, Grant, GrantDefault, ProcessId, ProcessUpcallFactory,
+    ReadWrite, ReadWriteAppSlice, Upcall,
 };
 
 /// Syscall driver number.
@@ -53,7 +49,7 @@
 }
 
 impl GrantDefault for App {
-    fn grant_default(_process_id: AppId, cb_factory: &mut ProcessUpcallFactory) -> App {
+    fn grant_default(_process_id: ProcessId, cb_factory: &mut ProcessUpcallFactory) -> App {
         App {
             touch_callback: cb_factory.build_upcall(0).unwrap(),
             gesture_callback: cb_factory.build_upcall(1).unwrap(),
