--- conflicted
+++ resolved
@@ -37,11 +37,7 @@
     I2cMasterSlave        = 0x20006,
     Can                   = 0x20007,
 
-<<<<<<< HEAD
-    // Radio & Networking
-=======
     // Networking
->>>>>>> 6a728b7d
     BleAdvertising        = 0x30000,
     Ieee802154            = 0x30001,
     Udp                   = 0x30002,
@@ -49,11 +45,7 @@
     LoRaPhyGPIO           = 0x30004,
     Thread                = 0x30005,
     Eui64                 = 0x30006,
-<<<<<<< HEAD
-    EthernetTAP           = 0x30007,
-=======
     EthernetTap           = 0x30007,
->>>>>>> 6a728b7d
 
     // Cryptography
     Rng                   = 0x40001,
