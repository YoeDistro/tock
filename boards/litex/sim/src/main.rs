--- conflicted
+++ resolved
@@ -110,11 +110,7 @@
 /// Dummy buffer that causes the linker to reserve enough space for the stack.
 #[no_mangle]
 #[link_section = ".stack_buffer"]
-<<<<<<< HEAD
-pub static mut STACK_MEMORY: [u8; 0x8000] = [0; 0x8000];
-=======
 static mut STACK_MEMORY: [u8; 0x2000] = [0; 0x2000];
->>>>>>> 6a728b7d
 
 /// A structure representing this platform that holds references to all
 /// capsules for this platform.
@@ -151,10 +147,6 @@
                 socc::ClockFrequency,
             >,
         >,
-    >,
-    ethernet_app_tap: &'static capsules_extra::ethernet_app_tap::TapDriver<
-        'static,
-        litex_vexriscv::liteeth::LiteEth<'static, socc::SoCRegisterFmt>,
     >,
     ipc: kernel::ipc::IPC<{ NUM_PROCS as u8 }>,
     scheduler: &'static MLFQSched<
@@ -195,7 +187,6 @@
             capsules_core::console::DRIVER_NUM => f(Some(self.console)),
             capsules_core::alarm::DRIVER_NUM => f(Some(self.alarm)),
             capsules_core::low_level_debug::DRIVER_NUM => f(Some(self.lldb)),
-            capsules_extra::ethernet_app_tap::DRIVER_NUM => f(Some(self.ethernet_app_tap)),
             kernel::ipc::DRIVER_NUM => f(Some(&self.ipc)),
             _ => f(None),
         }
@@ -484,15 +475,6 @@
 
     // ---------- ETHERNET ----------
 
-<<<<<<< HEAD
-    // TX packet metadata
-    let ethmac0_txinfo = static_init!(
-        [(usize, u16); socc::ETHMAC_TX_SLOTS],
-        [(0, 0); socc::ETHMAC_TX_SLOTS]
-    );
-
-=======
->>>>>>> 6a728b7d
     // ETHMAC peripheral
     let ethmac0 = static_init!(
         litex_vexriscv::liteeth::LiteEth<{socc::ETHMAC_TX_SLOTS}, socc::SoCRegisterFmt>,
@@ -506,52 +488,11 @@
             socc::ETHMAC_SLOT_SIZE,
             socc::ETHMAC_RX_SLOTS,
             socc::ETHMAC_TX_SLOTS,
-<<<<<<< HEAD
-            ethmac0_txinfo,
-=======
->>>>>>> 6a728b7d
         )
     );
 
     // Initialize the ETHMAC controller
     ethmac0.initialize();
-
-    // Setup the userspace Ethernet TAP driver:
-    let ethmac0_tap_txbuf = static_init!(
-        [u8; capsules_extra::ethernet_app_tap::MAX_MTU],
-        [0; capsules_extra::ethernet_app_tap::MAX_MTU]
-    );
-    let ethmac0_tap_rxbufs = static_init!(
-        [(
-            [u8; capsules_extra::ethernet_app_tap::MAX_MTU],
-            u16,
-            Option<u64>,
-            bool
-        ); 16],
-        [(
-            [0; capsules_extra::ethernet_app_tap::MAX_MTU],
-            0,
-            None,
-            false
-        ); 16]
-    );
-
-    let ethmac0_tap = static_init!(
-        capsules_extra::ethernet_app_tap::TapDriver<
-            'static,
-            litex_vexriscv::liteeth::LiteEth<socc::SoCRegisterFmt>,
-        >,
-        capsules_extra::ethernet_app_tap::TapDriver::new(
-            ethmac0,
-            board_kernel.create_grant(
-                capsules_extra::ethernet_app_tap::DRIVER_NUM,
-                &memory_allocation_cap
-            ),
-            ethmac0_tap_txbuf,
-            ethmac0_tap_rxbufs,
-        ),
-    );
-    kernel::hil::ethernet::EthernetAdapter::set_client(ethmac0, ethmac0_tap);
 
     // --------- GPIO CONTROLLER ----------
     type GPIOPin = litex_vexriscv::gpio::LiteXGPIOPin<'static, 'static, socc::SoCRegisterFmt>;
@@ -756,7 +697,6 @@
         console,
         alarm,
         lldb,
-        ethernet_app_tap: ethmac0_tap,
         ipc: kernel::ipc::IPC::new(
             board_kernel,
             kernel::ipc::DRIVER_NUM,
