//! Tock kernel for the Raspberry Pi Pico.
//!
//! It is based on RP2040SoC SoC (Cortex M0+).

#![no_std]
// Disable this attribute when documenting, as a workaround for
// https://github.com/rust-lang/rust/issues/62184.
#![cfg_attr(not(doc), no_main)]
#![deny(missing_docs)]
#![feature(naked_functions)]

use core::arch::asm;

use kernel::dynamic_deferred_call::{DynamicDeferredCall, DynamicDeferredCallClientState};

use capsules::virtual_alarm::VirtualMuxAlarm;
use components::gpio::GpioComponent;
use components::led::LedsComponent;
use enum_primitive::cast::FromPrimitive;
use kernel::component::Component;
use kernel::debug;
use kernel::hil::led::LedHigh;
use kernel::hil::usb::Client;
use kernel::platform::{KernelResources, SyscallDriverLookup};
use kernel::scheduler::round_robin::RoundRobinSched;
use kernel::{capabilities, create_capability, static_init, Kernel};
use rp2040;

use rp2040::adc::{Adc, Channel};
use rp2040::chip::{Rp2040, Rp2040DefaultPeripherals};
use rp2040::clocks::{
    AdcAuxiliaryClockSource, PeripheralAuxiliaryClockSource, PllClock,
    ReferenceAuxiliaryClockSource, ReferenceClockSource, RtcAuxiliaryClockSource,
    SystemAuxiliaryClockSource, SystemClockSource, UsbAuxiliaryClockSource,
};
use rp2040::gpio::{GpioFunction, RPGpio, RPGpioPin};
use rp2040::resets::Peripheral;
use rp2040::spi::Spi;
use rp2040::sysinfo;
use rp2040::timer::RPTimer;

mod io;

mod flash_bootloader;

/// Allocate memory for the stack
#[no_mangle]
#[link_section = ".stack_buffer"]
pub static mut STACK_MEMORY: [u8; 0x1500] = [0; 0x1500];
<<<<<<< HEAD

// Function for the process console to reboot the Raspberry Pi Pico.
fn reset_function() -> ! {
    unsafe {
        cortexm0p::scb::reset();
    }
    loop {
        cortexm0p::support::nop();
    }
}
=======
>>>>>>> 1095db24

// Manually setting the boot header section that contains the FCB header
#[used]
#[link_section = ".flash_bootloader"]
static FLASH_BOOTLOADER: [u8; 256] = flash_bootloader::FLASH_BOOTLOADER;

// State for loading and holding applications.
// How should the kernel respond when a process faults.
const FAULT_RESPONSE: kernel::process::PanicFaultPolicy = kernel::process::PanicFaultPolicy {};

// Number of concurrent processes this platform supports.
const NUM_PROCS: usize = 4;

static mut PROCESSES: [Option<&'static dyn kernel::process::Process>; NUM_PROCS] =
    [None; NUM_PROCS];

static mut CHIP: Option<&'static Rp2040<Rp2040DefaultPeripherals>> = None;
static mut PROCESS_PRINTER: Option<&'static kernel::process::ProcessPrinterText> = None;

/// Supported drivers by the platform
pub struct PicoExplorerBase {
    ipc: kernel::ipc::IPC<{ NUM_PROCS as u8 }>,
    console: &'static capsules::console::Console<'static>,
    alarm: &'static capsules::alarm::AlarmDriver<
        'static,
        VirtualMuxAlarm<'static, rp2040::timer::RPTimer<'static>>,
    >,
    gpio: &'static capsules::gpio::GPIO<'static, RPGpioPin<'static>>,
    led: &'static capsules::led::LedDriver<'static, LedHigh<'static, RPGpioPin<'static>>, 1>,
    adc: &'static capsules::adc::AdcVirtualized<'static>,
    temperature: &'static capsules::temperature::TemperatureSensor<'static>,

    button: &'static capsules::button::Button<'static, RPGpioPin<'static>>,
    screen: &'static capsules::screen::Screen<'static>,

    scheduler: &'static RoundRobinSched<'static>,
    systick: cortexm0p::systick::SysTick,
}

impl SyscallDriverLookup for PicoExplorerBase {
    fn with_driver<F, R>(&self, driver_num: usize, f: F) -> R
    where
        F: FnOnce(Option<&dyn kernel::syscall::SyscallDriver>) -> R,
    {
        match driver_num {
            capsules::console::DRIVER_NUM => f(Some(self.console)),
            capsules::alarm::DRIVER_NUM => f(Some(self.alarm)),
            capsules::gpio::DRIVER_NUM => f(Some(self.gpio)),
            capsules::led::DRIVER_NUM => f(Some(self.led)),
            kernel::ipc::DRIVER_NUM => f(Some(&self.ipc)),
            capsules::adc::DRIVER_NUM => f(Some(self.adc)),
            capsules::temperature::DRIVER_NUM => f(Some(self.temperature)),

            capsules::button::DRIVER_NUM => f(Some(self.button)),
            capsules::screen::DRIVER_NUM => f(Some(self.screen)),

            _ => f(None),
        }
    }
}

impl KernelResources<Rp2040<'static, Rp2040DefaultPeripherals<'static>>> for PicoExplorerBase {
    type SyscallDriverLookup = Self;
    type SyscallFilter = ();
    type ProcessFault = ();
    type CredentialsCheckingPolicy = ();
    type Scheduler = RoundRobinSched<'static>;
    type SchedulerTimer = cortexm0p::systick::SysTick;
    type WatchDog = ();
    type ContextSwitchCallback = ();

    fn syscall_driver_lookup(&self) -> &Self::SyscallDriverLookup {
        &self
    }
    fn syscall_filter(&self) -> &Self::SyscallFilter {
        &()
    }
    fn process_fault(&self) -> &Self::ProcessFault {
        &()
    }
    fn credentials_checking_policy(&self) -> &'static Self::CredentialsCheckingPolicy {
        &()
    }
    fn scheduler(&self) -> &Self::Scheduler {
        self.scheduler
    }
    fn scheduler_timer(&self) -> &Self::SchedulerTimer {
        &self.systick
    }
    fn watchdog(&self) -> &Self::WatchDog {
        &()
    }
    fn context_switch_callback(&self) -> &Self::ContextSwitchCallback {
        &()
    }
}

/// Entry point used for debuger
///
/// When loaded using gdb, the Raspberry Pi Pico is not reset
/// by default. Without this function, gdb sets the PC to the
/// beginning of the flash. This is not correct, as the RP2040
/// has a more complex boot process.
///
/// This function is set to be the entry point for gdb and is used
/// to send the RP2040 back in the bootloader so that all the boot
/// sqeuence is performed.
#[no_mangle]
#[naked]
pub unsafe extern "C" fn jump_to_bootloader() {
    asm!(
        "
    movs r0, #0
    ldr r1, =(0xe0000000 + 0x0000ed08)
    str r0, [r1]
    ldmia r0!, {{r1, r2}}
    msr msp, r1
    bx r2
    ",
        options(noreturn)
    );
}

fn init_clocks(peripherals: &Rp2040DefaultPeripherals) {
    // Start tick in watchdog
    peripherals.watchdog.start_tick(12);

    // Disable the Resus clock
    peripherals.clocks.disable_resus();

    // Setup the external Oscillator
    peripherals.xosc.init();

    // disable ref and sys clock aux sources
    peripherals.clocks.disable_sys_aux();
    peripherals.clocks.disable_ref_aux();

    peripherals
        .resets
        .reset(&[Peripheral::PllSys, Peripheral::PllUsb]);
    peripherals
        .resets
        .unreset(&[Peripheral::PllSys, Peripheral::PllUsb], true);

    // Configure PLLs (from Pico SDK)
    //                   REF     FBDIV VCO            POSTDIV
    // PLL SYS: 12 / 1 = 12MHz * 125 = 1500MHZ / 6 / 2 = 125MHz
    // PLL USB: 12 / 1 = 12MHz * 40  = 480 MHz / 5 / 2 =  48MHz

    // It seems that the external osciallator is clocked at 12 MHz

    peripherals
        .clocks
        .pll_init(PllClock::Sys, 12, 1, 1500 * 1000000, 6, 2);
    peripherals
        .clocks
        .pll_init(PllClock::Usb, 12, 1, 480 * 1000000, 5, 2);

    // pico-sdk: // CLK_REF = XOSC (12MHz) / 1 = 12MHz
    peripherals.clocks.configure_reference(
        ReferenceClockSource::Xosc,
        ReferenceAuxiliaryClockSource::PllUsb,
        12000000,
        12000000,
    );
    // pico-sdk: CLK SYS = PLL SYS (125MHz) / 1 = 125MHz
    peripherals.clocks.configure_system(
        SystemClockSource::Auxiliary,
        SystemAuxiliaryClockSource::PllSys,
        125000000,
        125000000,
    );
    // pico-sdk: CLK USB = PLL USB (48MHz) / 1 = 48MHz
    peripherals
        .clocks
        .configure_usb(UsbAuxiliaryClockSource::PllSys, 48000000, 48000000);
    // pico-sdk: CLK ADC = PLL USB (48MHZ) / 1 = 48MHz
    peripherals
        .clocks
        .configure_adc(AdcAuxiliaryClockSource::PllUsb, 48000000, 48000000);
    // pico-sdk: CLK RTC = PLL USB (48MHz) / 1024 = 46875Hz
    peripherals
        .clocks
        .configure_rtc(RtcAuxiliaryClockSource::PllSys, 48000000, 46875);
    // pico-sdk:
    // CLK PERI = clk_sys. Used as reference clock for Peripherals. No dividers so just select and enable
    // Normally choose clk_sys or clk_usb
    peripherals
        .clocks
        .configure_peripheral(PeripheralAuxiliaryClockSource::System, 125000000);
}

/// This is in a separate, inline(never) function so that its stack frame is
/// removed when this function returns. Otherwise, the stack space used for
/// these static_inits is wasted.
#[inline(never)]
unsafe fn create_peripherals() -> &'static mut Rp2040DefaultPeripherals<'static> {
    static_init!(Rp2040DefaultPeripherals, Rp2040DefaultPeripherals::new())
}

/// Main function called after RAM initialized.
#[no_mangle]
pub unsafe fn main() {
    // Loads relocations and clears BSS
    rp2040::init();

    let peripherals = create_peripherals();
    peripherals.resolve_dependencies();

    // Reset all peripherals except QSPI (we might be booting from Flash), PLL USB and PLL SYS
    peripherals.resets.reset_all_except(&[
        Peripheral::IOQSpi,
        Peripheral::PadsQSpi,
        Peripheral::PllUsb,
        Peripheral::PllSys,
    ]);

    // Unreset all the peripherals that do not require clock setup as they run using the sys_clk or ref_clk
    // Wait for the peripherals to reset
    peripherals.resets.unreset_all_except(
        &[
            Peripheral::Adc,
            Peripheral::Rtc,
            Peripheral::Spi0,
            Peripheral::Spi1,
            Peripheral::Uart0,
            Peripheral::Uart1,
            Peripheral::UsbCtrl,
        ],
        true,
    );

    init_clocks(&peripherals);

    // Unreset all peripherals
    peripherals.resets.unreset_all_except(&[], true);

    // Set the UART used for panic
    io::WRITER.set_uart(&peripherals.uart0);

    //set RX and TX pins in UART mode
    let gpio_tx = peripherals.pins.get_pin(RPGpio::GPIO0);
    let gpio_rx = peripherals.pins.get_pin(RPGpio::GPIO1);
    gpio_rx.set_function(GpioFunction::UART);
    gpio_tx.set_function(GpioFunction::UART);

    // Set the UART used for panic
    io::WRITER.set_uart(&peripherals.uart0);

    // Disable IE for pads 26-29 (the Pico SDK runtime does this, not sure why)
    for pin in 26..30 {
        peripherals
            .pins
            .get_pin(RPGpio::from_usize(pin).unwrap())
            .deactivate_pads();
    }

    let chip = static_init!(
        Rp2040<Rp2040DefaultPeripherals>,
        Rp2040::new(peripherals, &peripherals.sio)
    );

    CHIP = Some(chip);

    let board_kernel = static_init!(Kernel, Kernel::new(&PROCESSES));

    let process_management_capability =
        create_capability!(capabilities::ProcessManagementCapability);
    let main_loop_capability = create_capability!(capabilities::MainLoopCapability);
    let memory_allocation_capability = create_capability!(capabilities::MemoryAllocationCapability);

    let dynamic_deferred_call_clients =
        static_init!([DynamicDeferredCallClientState; 3], Default::default());
    let dynamic_deferred_caller = static_init!(
        DynamicDeferredCall,
        DynamicDeferredCall::new(dynamic_deferred_call_clients)
    );
    DynamicDeferredCall::set_global_instance(dynamic_deferred_caller);

    let mux_alarm = components::alarm::AlarmMuxComponent::new(&peripherals.timer)
        .finalize(components::alarm_mux_component_static!(RPTimer));

    let alarm = components::alarm::AlarmDriverComponent::new(
        board_kernel,
        capsules::alarm::DRIVER_NUM,
        mux_alarm,
    )
    .finalize(components::alarm_component_static!(RPTimer));

    // CDC
    let strings = static_init!(
        [&str; 3],
        [
            "Raspberry Pi",                // Manufacturer
            "pico explorer base - TockOS", // Product
            "00000000000000000",           // Serial number
        ]
    );

    let cdc = components::cdc::CdcAcmComponent::new(
        &peripherals.usb,
        //capsules::usb::cdc::MAX_CTRL_PACKET_SIZE_RP2040,
        64,
        peripherals.sysinfo.get_manufacturer_rp2040(),
        peripherals.sysinfo.get_part(),
        strings,
        mux_alarm,
        dynamic_deferred_caller,
        None,
    )
    .finalize(components::cdc_acm_component_static!(
        rp2040::usb::UsbCtrl,
        rp2040::timer::RPTimer
    ));

    // UART
    // Create a shared UART channel for kernel debug.
    let uart_mux = components::console::UartMuxComponent::new(cdc, 115200, dynamic_deferred_caller)
        .finalize(components::uart_mux_component_static!());

    // Uncomment this to use UART as an output
    // let uart_mux = components::console::UartMuxComponent::new(
    //     &peripherals.uart0,
    //     115200,
    //     dynamic_deferred_caller,
    // )
    // .finalize(components::uart_mux_component_static!());

    // Setup the console.
    let console = components::console::ConsoleComponent::new(
        board_kernel,
        capsules::console::DRIVER_NUM,
        uart_mux,
    )
    .finalize(components::console_component_static!());
    // Create the debugger object that handles calls to `debug!()`.
    components::debug_writer::DebugWriterComponent::new(uart_mux)
        .finalize(components::debug_writer_component_static!());

    cdc.enable();
    cdc.attach();

    let gpio = GpioComponent::new(
        board_kernel,
        capsules::gpio::DRIVER_NUM,
        components::gpio_component_helper!(
            RPGpioPin,
            // Used for serial communication. Comment them in if you don't use serial.
            // 0 => &peripherals.pins.get_pin(RPGpio::GPIO0),
            // 1 => &peripherals.pins.get_pin(RPGpio::GPIO1),
            2 => &peripherals.pins.get_pin(RPGpio::GPIO2),
            3 => &peripherals.pins.get_pin(RPGpio::GPIO3),
            4 => &peripherals.pins.get_pin(RPGpio::GPIO4),
            5 => &peripherals.pins.get_pin(RPGpio::GPIO5),
            6 => &peripherals.pins.get_pin(RPGpio::GPIO6),
            7 => &peripherals.pins.get_pin(RPGpio::GPIO7),
            20 => &peripherals.pins.get_pin(RPGpio::GPIO20),
            21 => &peripherals.pins.get_pin(RPGpio::GPIO21),
            22 => &peripherals.pins.get_pin(RPGpio::GPIO22),
            23 => &peripherals.pins.get_pin(RPGpio::GPIO23),
            24 => &peripherals.pins.get_pin(RPGpio::GPIO24),
        ),
    )
    .finalize(components::gpio_component_static!(RPGpioPin<'static>));

    let led = LedsComponent::new().finalize(components::led_component_static!(
        LedHigh<'static, RPGpioPin<'static>>,
        LedHigh::new(&peripherals.pins.get_pin(RPGpio::GPIO25))
    ));

    peripherals.adc.init();

    let adc_mux = components::adc::AdcMuxComponent::new(&peripherals.adc)
        .finalize(components::adc_mux_component_static!(Adc));

    let temp_sensor = components::temperature_rp2040::TemperatureRp2040Component::new(
        adc_mux,
        Channel::Channel4,
        1.721,
        0.706,
    )
    .finalize(components::temperature_rp2040_adc_component_static!(
        rp2040::adc::Adc
    ));

    let grant_cap = create_capability!(capabilities::MemoryAllocationCapability);
    let grant_temperature =
        board_kernel.create_grant(capsules::temperature::DRIVER_NUM, &grant_cap);

    let temp = static_init!(
        capsules::temperature::TemperatureSensor<'static>,
        capsules::temperature::TemperatureSensor::new(temp_sensor, grant_temperature)
    );
    kernel::hil::sensors::TemperatureDriver::set_client(temp_sensor, temp);

    //set CLK, MOSI and CS pins in SPI mode
    let spi_clk = peripherals.pins.get_pin(RPGpio::GPIO18);
    let spi_csn = peripherals.pins.get_pin(RPGpio::GPIO17);
    let spi_mosi = peripherals.pins.get_pin(RPGpio::GPIO19);
    spi_clk.set_function(GpioFunction::SPI);
    spi_csn.set_function(GpioFunction::SPI);
    spi_mosi.set_function(GpioFunction::SPI);
    let mux_spi = components::spi::SpiMuxComponent::new(&peripherals.spi0, dynamic_deferred_caller)
        .finalize(components::spi_mux_component_static!(Spi));

    let bus = components::bus::SpiMasterBusComponent::new(
        mux_spi,
        &peripherals.pins.get_pin(RPGpio::GPIO17),
        20_000_000,
        kernel::hil::spi::ClockPhase::SampleLeading,
        kernel::hil::spi::ClockPolarity::IdleLow,
    )
    .finalize(components::spi_bus_component_static!(Spi));

    let tft = components::st77xx::ST77XXComponent::new(
        mux_alarm,
        bus,
        Some(peripherals.pins.get_pin(RPGpio::GPIO16)),
        None,
        &capsules::st77xx::ST7789H2,
    )
    .finalize(components::st77xx_component_static!(
        // bus type
        capsules::bus::SpiMasterBus<
            'static,
            capsules::virtual_spi::VirtualSpiMasterDevice<'static, Spi>,
        >,
        // timer type
        RPTimer,
        // pin type
        RPGpioPin,
    ));

    let _ = tft.init();

    let button = components::button::ButtonComponent::new(
        board_kernel,
        capsules::button::DRIVER_NUM,
        components::button_component_helper!(
            RPGpioPin,
            (
                &peripherals.pins.get_pin(RPGpio::GPIO12),
                kernel::hil::gpio::ActivationMode::ActiveLow,
                kernel::hil::gpio::FloatingState::PullUp
            ), // A
            (
                &peripherals.pins.get_pin(RPGpio::GPIO13),
                kernel::hil::gpio::ActivationMode::ActiveLow,
                kernel::hil::gpio::FloatingState::PullUp
            ), // B
            (
                &peripherals.pins.get_pin(RPGpio::GPIO14),
                kernel::hil::gpio::ActivationMode::ActiveLow,
                kernel::hil::gpio::FloatingState::PullUp
            ), // X
            (
                &peripherals.pins.get_pin(RPGpio::GPIO15),
                kernel::hil::gpio::ActivationMode::ActiveLow,
                kernel::hil::gpio::FloatingState::PullUp
            ), // Y
        ),
    )
    .finalize(components::button_component_static!(RPGpioPin));

    let screen = components::screen::ScreenComponent::new(
        board_kernel,
        capsules::screen::DRIVER_NUM,
        tft,
        Some(tft),
    )
    .finalize(components::screen_component_static!(57600));

    let adc_channel_0 = components::adc::AdcComponent::new(&adc_mux, Channel::Channel0)
        .finalize(components::adc_component_static!(Adc));

    let adc_channel_1 = components::adc::AdcComponent::new(&adc_mux, Channel::Channel1)
        .finalize(components::adc_component_static!(Adc));

    let adc_channel_2 = components::adc::AdcComponent::new(&adc_mux, Channel::Channel2)
        .finalize(components::adc_component_static!(Adc));

    let adc_syscall =
        components::adc::AdcVirtualComponent::new(board_kernel, capsules::adc::DRIVER_NUM)
            .finalize(components::adc_syscall_component_helper!(
                adc_channel_0,
                adc_channel_1,
                adc_channel_2,
            ));
    let process_printer = components::process_printer::ProcessPrinterTextComponent::new()
        .finalize(components::process_printer_text_component_static!());
    PROCESS_PRINTER = Some(process_printer);

    // PROCESS CONSOLE
    let process_console = components::process_console::ProcessConsoleComponent::new(
        board_kernel,
        uart_mux,
        mux_alarm,
        process_printer,
        Some(reset_function),
    )
    .finalize(components::process_console_component_static!(RPTimer));
    let _ = process_console.start();

    let scheduler = components::sched::round_robin::RoundRobinComponent::new(&PROCESSES)
        .finalize(components::round_robin_component_static!(NUM_PROCS));

    let pico_explorer_base = PicoExplorerBase {
        ipc: kernel::ipc::IPC::new(
            board_kernel,
            kernel::ipc::DRIVER_NUM,
            &memory_allocation_capability,
        ),
        alarm,
        gpio,
        led,
        console,
        adc: adc_syscall,
        temperature: temp,

        button,
        screen,

        scheduler,
        systick: cortexm0p::systick::SysTick::new_with_calibration(125_000_000),
    };

    let platform_type = match peripherals.sysinfo.get_platform() {
        sysinfo::Platform::Asic => "ASIC",
        sysinfo::Platform::Fpga => "FPGA",
    };

    debug!(
        "RP2040 Revision {} {}",
        peripherals.sysinfo.get_revision(),
        platform_type
    );
    debug!("Initialization complete. Enter main loop");

    // These symbols are defined in the linker script.
    extern "C" {
        /// Beginning of the ROM region containing app images.
        static _sapps: u8;
        /// End of the ROM region containing app images.
        static _eapps: u8;
        /// Beginning of the RAM region for app memory.
        static mut _sappmem: u8;
        /// End of the RAM region for app memory.
        static _eappmem: u8;
    }

    kernel::process::load_processes(
        board_kernel,
        chip,
        core::slice::from_raw_parts(
            &_sapps as *const u8,
            &_eapps as *const u8 as usize - &_sapps as *const u8 as usize,
        ),
        core::slice::from_raw_parts_mut(
            &mut _sappmem as *mut u8,
            &_eappmem as *const u8 as usize - &_sappmem as *const u8 as usize,
        ),
        &mut PROCESSES,
        &FAULT_RESPONSE,
        &process_management_capability,
    )
    .unwrap_or_else(|err| {
        debug!("Error loading processes!");
        debug!("{:?}", err);
    });

    board_kernel.kernel_loop(
        &pico_explorer_base,
        chip,
        Some(&pico_explorer_base.ipc),
        &main_loop_capability,
    );
}<|MERGE_RESOLUTION|>--- conflicted
+++ resolved
@@ -47,7 +47,6 @@
 #[no_mangle]
 #[link_section = ".stack_buffer"]
 pub static mut STACK_MEMORY: [u8; 0x1500] = [0; 0x1500];
-<<<<<<< HEAD
 
 // Function for the process console to reboot the Raspberry Pi Pico.
 fn reset_function() -> ! {
@@ -58,8 +57,6 @@
         cortexm0p::support::nop();
     }
 }
-=======
->>>>>>> 1095db24
 
 // Manually setting the boot header section that contains the FCB header
 #[used]
